//! `Announce` message content. This is the initial message of the Channel application instance.
//! It announces channel owner's public keys: Ed25519 signature key and corresponding X25519 key
//! exchange key (derived from Ed25519 public key). The `Announce` message is similar to
//! self-signed certificate in a conventional PKI.
//!
//! ```ddml
//! message Announce {
//!     absorb u8 ed25519pk[32];
//!     commit;
//!     squeeze external u8 tag[32];
//!     ed25519(tag) sig;
//! }
//! ```
//!
//! # Fields
//!
//! * `ed25519pk` -- channel owner's Ed25519 public key.
//!
//! * `tag` -- hash-value to be signed.
//!
//! * `sig` -- signature of `tag` field produced with the Ed25519 private key corresponding to ed25519pk`.
//!

use anyhow::Result;

use iota_streams_app::message;
use iota_streams_core::sponge::prp::PRP;
use iota_streams_core_edsig::{
    key_exchange::x25519,
    signature::ed25519,
};
use iota_streams_ddml::{
    command::*,
    io,
    types::*,
};

/// Type of `Announce` message content.
<<<<<<< HEAD
pub const TYPE: &str = "STREAMS9CHANNELS9ANNOUNCE";
=======
pub const TYPE: Uint8 = Uint8(0);
>>>>>>> 81bc2582

pub struct ContentWrap<'a, F> {
    sig_kp: &'a ed25519::Keypair,
    _phantom: core::marker::PhantomData<F>,
}

impl<'a, F> ContentWrap<'a, F>
{
    pub fn new(sig_kp: &'a ed25519::Keypair) -> Self {
        Self {
            sig_kp,
            _phantom: core::marker::PhantomData,
        }
    }
}

impl<'a, F, Store> message::ContentWrap<F, Store> for ContentWrap<'a, F>
where
    F: PRP,
{
    fn sizeof<'c>(&self, ctx: &'c mut sizeof::Context<F>) -> Result<&'c mut sizeof::Context<F>> {
        ctx.absorb(&self.sig_kp.public)?;
        ctx.ed25519(self.sig_kp, HashSig)?;
        Ok(ctx)
    }

    fn wrap<'c, OS: io::OStream>(
        &self,
        _store: &Store,
        ctx: &'c mut wrap::Context<F, OS>,
    ) -> Result<&'c mut wrap::Context<F, OS>> {
        ctx.absorb(&self.sig_kp.public)?;
        ctx.ed25519(self.sig_kp, HashSig)?;
        Ok(ctx)
    }
}

pub struct ContentUnwrap<F> {
    pub(crate) sig_pk: ed25519::PublicKey,
    pub(crate) ke_pk: x25519::PublicKey,
    _phantom: core::marker::PhantomData<F>,
}

impl<F> Default for ContentUnwrap<F> {
    fn default() -> Self {
        let sig_pk = ed25519::PublicKey::default();
        let ke_pk = x25519::public_from_ed25519(&sig_pk);
        Self {
            sig_pk,
            ke_pk,
            _phantom: core::marker::PhantomData,
        }
    }
}

impl<F, Store> message::ContentUnwrap<F, Store> for ContentUnwrap<F>
where
    F: PRP,
{
    fn unwrap<'c, IS: io::IStream>(
        &mut self,
        _store: &Store,
        ctx: &'c mut unwrap::Context<F, IS>,
    ) -> Result<&'c mut unwrap::Context<F, IS>> {
        ctx.absorb(&mut self.sig_pk)?;
        self.ke_pk = x25519::public_from_ed25519(&self.sig_pk);
        ctx.ed25519(&self.sig_pk, HashSig)?;
        Ok(ctx)
    }
}<|MERGE_RESOLUTION|>--- conflicted
+++ resolved
@@ -36,11 +36,7 @@
 };
 
 /// Type of `Announce` message content.
-<<<<<<< HEAD
-pub const TYPE: &str = "STREAMS9CHANNELS9ANNOUNCE";
-=======
 pub const TYPE: Uint8 = Uint8(0);
->>>>>>> 81bc2582
 
 pub struct ContentWrap<'a, F> {
     sig_kp: &'a ed25519::Keypair,
