use super::*;

pub type Subscriber = iota_streams::app_channels::api::tangle::Subscriber<TransportWrap>;

/// Create a new subscriber
#[no_mangle]
pub extern "C" fn sub_new(
    c_seed: *const c_char,
    c_encoding: *const c_char,
    payload_length: size_t,
    transport: *mut TransportWrap,
) -> *mut Subscriber {
    let seed = unsafe { CStr::from_ptr(c_seed).to_str().unwrap() };
    let encoding = unsafe { CStr::from_ptr(c_encoding).to_str().unwrap() };
    let tsp = unsafe { (*transport).clone() };
    let subscriber = Subscriber::new(seed, encoding, payload_length, tsp);
    Box::into_raw(Box::new(subscriber))
}

#[no_mangle]
pub extern "C" fn sub_drop(user: *mut Subscriber) {
    unsafe { Box::from_raw(user); }
}

/// Channel app instance.
#[no_mangle]
pub extern "C" fn sub_channel_address(user: *const Subscriber) -> *const ChannelAddress {
    unsafe {
        user.as_ref().map_or(null(), |user| {
            user.channel_address().map_or(null(), |channel_address| {
                channel_address as *const ChannelAddress
            })
        })
    }
}

#[no_mangle]
pub extern "C" fn sub_is_multi_branching(user: *const Subscriber) -> uint8_t {
    unsafe {
        user.as_ref().map_or(0, |user| {
            if user.is_multi_branching() { 1 } else { 0 }
        })
    }
}

#[no_mangle]
pub extern "C" fn sub_get_public_key(user: *const Subscriber) -> *const PublicKey {
    unsafe {
        user.as_ref().map_or(null(), |user| {
            user.get_pk() as *const PublicKey
        })
    }
}

#[no_mangle]
pub extern "C" fn sub_is_registered(user: *const Subscriber) -> u8 {
    unsafe {
        user.as_ref().map_or(0, |user| {
            if user.is_registered() { 1 } else { 0 }
        })
    }
}

#[no_mangle]
pub extern "C" fn sub_unregister(user: *mut Subscriber) {
    unsafe {
        user.as_mut().map_or((), |user| {
            user.unregister();
        })
    }
}

/// Handle Channel app instance announcement.
#[no_mangle]
pub extern "C" fn sub_receive_announce(user: *mut Subscriber, link: *const Address) {
    unsafe {
        user.as_mut().map_or((), |user| {
            link.as_ref().map_or((), |link| {
                user.receive_announcement(link).unwrap(); //TODO: handle Result
            })
        })
    }
}

/// Subscribe to a Channel app instance.
#[no_mangle]
pub extern "C" fn sub_send_subscribe(user: *mut Subscriber, announcement_link: *const Address) -> *const Address {
    unsafe {
        user.as_mut().map_or(null(), |user| {
            announcement_link.as_ref().map_or(null(), |announcement_link| {
                let link = user.send_subscribe(announcement_link).unwrap(); //TODO: handle Result
                Box::into_raw(Box::new(link))
            })
        })
    }
}

<<<<<<< HEAD
/// Process a keyload message
=======
#[no_mangle]
pub extern "C" fn sub_send_tagged_packet(
    user: *mut Subscriber,
    link_to: MessageLinks,
    public_payload_ptr: *const uint8_t,
    public_payload_size: size_t,
    masked_payload_ptr: *const uint8_t,
    masked_payload_size: size_t,
) -> MessageLinks {
    unsafe {
        user.as_mut().map_or(MessageLinks::default(), |user| {
            link_to
                .into_seq_link(user.is_multi_branching())
                .map_or(MessageLinks::default(), |link_to| {
                    let public_payload = Bytes(Vec::from_raw_parts(
                        public_payload_ptr as *mut u8,
                        public_payload_size,
                        public_payload_size,
                    ));
                    let masked_payload = Bytes(Vec::from_raw_parts(
                        masked_payload_ptr as *mut u8,
                        masked_payload_size,
                        masked_payload_size,
                    ));
                    let response = user
                        .send_tagged_packet(link_to, &public_payload, &masked_payload)
                        .unwrap();
                    let _ = core::mem::ManuallyDrop::new(public_payload.0);
                    let _ = core::mem::ManuallyDrop::new(masked_payload.0);
                    response.into()
                })
        })
    }
}

#[no_mangle]
pub extern "C" fn sub_send_signed_packet(
    user: *mut Subscriber,
    link_to: MessageLinks,
    public_payload_ptr: *const uint8_t,
    public_payload_size: size_t,
    masked_payload_ptr: *const uint8_t,
    masked_payload_size: size_t,
) -> MessageLinks {
    unsafe {
        user.as_mut().map_or(MessageLinks::default(), |user| {
            link_to
                .into_seq_link(user.is_multi_branching())
                .map_or(MessageLinks::default(), |link_to| {
                    let public_payload = Bytes(Vec::from_raw_parts(
                        public_payload_ptr as *mut u8,
                        public_payload_size,
                        public_payload_size,
                    ));
                    let masked_payload = Bytes(Vec::from_raw_parts(
                        masked_payload_ptr as *mut u8,
                        masked_payload_size,
                        masked_payload_size,
                    ));
                    let response = user
                        .send_signed_packet(link_to, &public_payload, &masked_payload)
                        .unwrap();
                    let _ = core::mem::ManuallyDrop::new(public_payload.0);
                    let _ = core::mem::ManuallyDrop::new(masked_payload.0);
                    response.into()
                })
        })
    }
}


/// Process a keyload message 
>>>>>>> 31ed330d
#[no_mangle]
pub extern "C" fn sub_receive_keyload(user: *mut Subscriber, link: *const Address) {
    unsafe {
        user.as_mut().map_or((), |user| {
            link.as_ref().map_or((), |link| {
                user.receive_keyload(link).unwrap(); //TODO: handle Result
            })
        })
    }
}

#[no_mangle]
pub extern "C" fn sub_receive_sequence(user: *mut Subscriber, link: *const Address) -> *const Address {
    unsafe {
        user.as_mut().map_or(null(), |user| {
            link.as_ref().map_or(null(), |link| {
                let seq_link = user.receive_sequence(link).unwrap(); //TODO: handle Result
                Box::into_raw(Box::new(seq_link))
            })
        })
    }
}

/// Process a Signed packet message
#[no_mangle]
pub extern "C" fn sub_receive_signed_packet(user: *mut Subscriber, link: *const Address) -> PacketPayloads {
    unsafe {
        user.as_mut().map_or(PacketPayloads::default(), |user| {
            link.as_ref().map_or(PacketPayloads::default(), |link| {
                let signed_payloads = user.receive_signed_packet(link).unwrap(); //TODO: handle Result
                signed_payloads.into()
            })
        })
    }
}

/// Process a tagged packet message
#[no_mangle]
pub extern "C" fn sub_receive_tagged_packet(user: *mut Subscriber, link: *const Address) -> PacketPayloads {
    unsafe {
        user.as_mut().map_or(PacketPayloads::default(), |user| {
            link.as_ref().map_or(PacketPayloads::default(), |link| {
                let payloads = user.receive_tagged_packet(link).unwrap(); //TODO: handle Result
                payloads.into()
            })
        })
    }
}

#[no_mangle]
pub extern "C" fn sub_gen_next_msg_ids(user: *mut Subscriber) -> *const NextMsgIds {
    unsafe {
        user.as_mut().map_or(null(), |user| {
            let next_msg_ids = user.gen_next_msg_ids(user.is_multi_branching());
            Box::into_raw(Box::new(next_msg_ids))
        })
    }
}

#[no_mangle]
pub extern "C" fn sub_receive_keyload_from_ids(user: *mut Subscriber, next_msg_ids: *const NextMsgIds) -> *const MessageLinks {
    unsafe {
        user.as_mut().map_or(null(), |user| {
            next_msg_ids.as_ref().map_or(null(), |ids| {
                for (_pk, cursor) in ids {
                    let keyload_link = user.receive_sequence(&cursor.link);
                    if keyload_link.is_ok() {
                        let keyload_link = keyload_link.unwrap();
                        if user.receive_keyload(&keyload_link).unwrap() {
                            return Box::into_raw(Box::new(MessageLinks {
                                msg_link: Box::into_raw(Box::new(cursor.link.clone())),
                                seq_link: Box::into_raw(Box::new(keyload_link))
                            }))
                        }
                    }
                }
                null()
            })
        })
    }
}

#[no_mangle]
pub extern "C" fn sub_receive_msg(user: *mut Subscriber, link: *const Address) -> *const UnwrappedMessage {
    unsafe {
        user.as_mut().map_or(null(), |user| {
            link.as_ref().map_or(null(), |link| {
                let u = user.receive_msg(link).unwrap(); //TODO: handle Result
                Box::into_raw(Box::new(u))
            })
        })
    }
}

#[no_mangle]
pub extern "C" fn sub_fetch_next_msgs(user: *mut Subscriber) -> *const UnwrappedMessages {
    unsafe {
        user.as_mut().map_or(null(), |user| {
            let m = user.fetch_next_msgs();
            Box::into_raw(Box::new(m))
        })
    }
}

#[no_mangle]
pub extern "C" fn sub_sync_state(user: *mut Subscriber) -> *const UnwrappedMessages {
    unsafe {
        user.as_mut().map_or(null(), |user| {
            let mut ms = Vec::new();
            loop {
                let m = user.fetch_next_msgs();
                if m.is_empty() {
                    break;
                }
                ms.extend(m);
            }
            Box::into_raw(Box::new(ms))
        })
    }
}<|MERGE_RESOLUTION|>--- conflicted
+++ resolved
@@ -95,9 +95,6 @@
     }
 }
 
-<<<<<<< HEAD
-/// Process a keyload message
-=======
 #[no_mangle]
 pub extern "C" fn sub_send_tagged_packet(
     user: *mut Subscriber,
@@ -170,7 +167,6 @@
 
 
 /// Process a keyload message 
->>>>>>> 31ed330d
 #[no_mangle]
 pub extern "C" fn sub_receive_keyload(user: *mut Subscriber, link: *const Address) {
     unsafe {
