--- conflicted
+++ resolved
@@ -19,9 +19,4 @@
 cty = { version = "0.2.1" }
 cstr_core = { version = "0.2.2", default-features = false, features = ["alloc"] }
 
-<<<<<<< HEAD
-hex = "0.4.2"
-iota-core = { git = "https://github.com/iotaledger/iota.rs", branch = "iota-1.0" }
-=======
-hex = "0.4.2"
->>>>>>> 31ed330d
+hex = "0.4.2"