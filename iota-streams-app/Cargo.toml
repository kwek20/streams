--- conflicted
+++ resolved
@@ -32,30 +32,21 @@
 iota-streams-ddml = { version = "0.2.1", path = "../iota-streams-ddml", default-features = false }
 
 # anyhow and chrono are kept in sync with versions used in iota-core
-<<<<<<< HEAD
 anyhow = { version = "1.0.26", default-features = false }
-chrono = { version = "0.4", default-features = false, optional = true }
 wasm-timer = { version = "0.2.5", optional = true }
 js-sys = { version = "0.3.46", optional = true }
-=======
 chrono = { version = "0.4.11", default-features = false, optional = true }
->>>>>>> 50fd5da4
 hex = { version = "0.4.2", default-features = false, optional = false }
 async-trait = { version = "0.1", optional = true }
 atomic_refcell = { version = "0.1.6", optional = true }
 
 # Dependencies for "client" feature
 # `iota-core` crate is WIP with unstable API atm of writing.
-<<<<<<< HEAD
 # Branch `iota-1.0-surf` contains wasm-compat updates and is not merged atm.
 iota-core = { git = "https://github.com/semenov-vladyslav/iota.rs", branch = "iota-1.0-surf", optional = true, default-features = false }
 # Use same dependencies as `iota-core`
 bee-transaction = { git = "https://github.com/Alex6323/bee-p.git", branch = "master"}#, rev = "02965e78a5cd43d0fb773771470ab3d891066562" }#
 bee-crypto = { git = "https://github.com/iotaledger/bee.git", branch = "dev" }
-=======
-iota-core = { git = "https://github.com/iotaledger/iota.rs", branch = "iota-1.0", optional = true }
-#iota-constants = { version = "0.2.1", optional = true }
->>>>>>> 50fd5da4
 
 # feature tokio02 explicitly required for block_on calls
 smol = { version = "1.2.4", optional = true }
