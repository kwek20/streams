//! Tangle-specific transport definitions.

use anyhow::Result;
use core::{
    convert::AsRef,
    fmt,
    hash,
    str::FromStr,
};

use iota_streams_core::{
    prelude::Vec,
    sponge::prp::PRP,
};
// TODO: should ed25519 or x25519 public key used for link generation?
use iota_streams_core_edsig::key_exchange::x25519;
use iota_streams_ddml::{
    command::*,
    io,
    types::*,
};

use crate::message::*;

/// Number of bytes to be placed in each transaction (Maximum HDF Payload Count)
pub const PAYLOAD_BYTES: usize = 1100;

pub struct TangleMessage<F> {
    /// Encapsulated binary encoded message.
    pub binary_message: BinaryMessage<F, TangleAddress>,

    /// Timestamp is not an intrinsic part of Streams message; it's a part of the bundle.
    /// Timestamp is checked with Kerl as part of bundle essense trits.
    pub timestamp: i64,
}

#[cfg(feature = "std")]
impl<F> TangleMessage<F> {
    /// Create TangleMessage from BinaryMessage and add the current timestamp.
    pub fn new(msg: BinaryMessage<F, TangleAddress>) -> Self {
        Self {
            binary_message: msg,
            timestamp: chrono::Utc::now().timestamp_millis(),
        }
    }
}

impl<F> TangleMessage<F> {
    /// Create TangleMessage from BinaryMessage and an explicit timestamp.
    pub fn with_timestamp(msg: BinaryMessage<F, TangleAddress>, timestamp: i64) -> Self {
        Self {
            binary_message: msg,
            timestamp,
        }
    }
}

#[derive(Clone)]
pub struct TangleAddress {
    pub appinst: AppInst,
    pub msgid: MsgId,
}

impl TangleAddress {
    pub fn from_str(appinst_str: &str, msgid_str: &str) -> Result<Self, ()> {
        let appinst = AppInst::from_str(appinst_str)?;
        let msgid = MsgId::from_str(msgid_str)?;
        Ok(TangleAddress { appinst, msgid })
    }
}

impl fmt::Debug for TangleAddress {
    fn fmt(&self, f: &mut fmt::Formatter<'_>) -> fmt::Result {
        write!(f, "{{appinst: {:?}, msgid:{:?}}}", self.appinst, self.msgid)
    }
}

impl fmt::Display for TangleAddress {
    fn fmt(&self, f: &mut fmt::Formatter<'_>) -> fmt::Result {
        write!(f, "{{appinst: {}, msgid:{}}}", self.appinst, self.msgid)
    }
}

impl Default for TangleAddress {
    fn default() -> Self {
        Self {
            appinst: AppInst::default(),
            msgid: MsgId::default(),
        }
    }
}

impl PartialEq for TangleAddress {
    fn eq(&self, other: &Self) -> bool {
        self.appinst == other.appinst && self.msgid == other.msgid
    }
}
impl Eq for TangleAddress {}

impl TangleAddress {
    pub fn new(appinst: AppInst, msgid: MsgId) -> Self {
        Self { appinst, msgid }
    }
}

impl hash::Hash for TangleAddress {
    fn hash<H: hash::Hasher>(&self, state: &mut H) {
        self.appinst.hash(state);
        self.msgid.hash(state);
    }
}

impl HasLink for TangleAddress {
    type Base = AppInst;
    fn base(&self) -> &AppInst {
        &self.appinst
    }

    type Rel = MsgId;
    fn rel(&self) -> &MsgId {
        &self.msgid
    }

    fn from_base_rel(base: &AppInst, rel: &MsgId) -> Self {
        Self {
            appinst: base.clone(),
            msgid: rel.clone(),
        }
    }
}

#[derive(Clone)]
pub struct DefaultTangleLinkGenerator<F> {
    appinst: AppInst,
    _phantom: core::marker::PhantomData<F>,
}

impl<F> Default for DefaultTangleLinkGenerator<F> {
    fn default() -> Self {
        Self {
            appinst: AppInst::default(),
            _phantom: core::marker::PhantomData,
        }
    }
}

impl<F> DefaultTangleLinkGenerator<F> {
    pub fn reset_appinst(&mut self, appinst: AppInst) {
        self.appinst = appinst;
    }
}

impl<F> DefaultTangleLinkGenerator<F>
where
    F: PRP,
{
    fn try_gen_msgid(&self, msgid: &MsgId, pk: &x25519::PublicKey, seq: usize) -> Result<MsgId> {
        let mut new = MsgId::default();
        //println!("Making new id with: {:?}, {:?}, {:?}", msgid.id.to_string(), multi_branch, seq);
        wrap::Context::<F, io::NoOStream>::new(io::NoOStream)
            .absorb(External(&self.appinst.id))?
            .absorb(External(pk))?
            .absorb(External(&msgid.id))?
            .absorb(External(Size(seq)))?
            //TODO: do we need `flags` here
            //.absorb(External(Uint8(flags)))?
            .commit()?
            .squeeze(External(&mut new.id))?;
        Ok(new)
    }
    fn gen_msgid(&self, msgid: &MsgId, pk: &x25519::PublicKey, seq: usize) -> MsgId {
        self.try_gen_msgid(msgid, pk, seq)
            .map_or(MsgId::default(), |x| x)
    }
}

impl<F> LinkGenerator<TangleAddress, (Vec<u8>, x25519::PublicKey, usize)> for DefaultTangleLinkGenerator<F>
where
    F: PRP,
{
    //TODO: turn into a tuple of refs instead of ref to a tuple to avoid arg copying
    fn link_from(&mut self, arg: &(Vec<u8>, x25519::PublicKey, usize)) -> TangleAddress {
        let (appinst, pk, seq) = arg;
        self.appinst.id.0 = appinst.to_vec();
        TangleAddress {
            appinst: self.appinst.clone(),
            msgid: self.gen_msgid(&MsgId::default(), pk, *seq),
        }
    }

    fn header_from(
        &mut self,
<<<<<<< HEAD
        arg: &(Vec<u8>, x25519::PublicKey, usize),
        flags: u8,
        content_type: &str,
    ) -> header::Header<TangleAddress> {
        header::Header::new_with_type(
            self.link_from(arg),
            flags,
            content_type,
        )
    }
=======
        arg: &Vec<u8>,
        pk: x25519::PublicKey,
        seq: usize,
        content_type: Uint8,
        encoding: &Vec<u8>,
        payload_length: usize,
        frame_count: usize,
        multi_branching: u8,
    ) -> hdf::HDF<TangleAddress> {
        hdf::HDF::new_with_fields(encoding,
                                  content_type,
                                  payload_length,
                                  frame_count,
                                  self.link_from(arg, pk, multi_branching, seq),
                                  seq
        )}
>>>>>>> 81bc2582
}

impl<F> LinkGenerator<TangleAddress, (MsgId, x25519::PublicKey, usize)> for DefaultTangleLinkGenerator<F>
where
    F: PRP,
{
    fn link_from(&mut self, arg: &(MsgId, x25519::PublicKey, usize)) -> TangleAddress {
        let (msgid, pk, seq) = arg;
        TangleAddress {
            appinst: self.appinst.clone(),
            msgid: self.gen_msgid(msgid, pk, *seq),
        }
    }
<<<<<<< HEAD
    fn header_from(
        &mut self,
        arg: &(MsgId, x25519::PublicKey, usize),
        flags: u8,
        content_type: &str,
    ) -> header::Header<TangleAddress> {
        header::Header::new_with_type(
            self.link_from(arg),
            flags,
            content_type,
        )
    }
=======
    fn header_from(&mut self, arg: &MsgId,
                   pk: x25519::PublicKey,
                   seq: usize,
                   content_type: Uint8,
                   encoding: &Vec<u8>,
                   payload_length: usize,
                   frame_count: usize,
                   multi_branching: u8,
    ) -> hdf::HDF<TangleAddress> {
        hdf::HDF::new_with_fields(encoding,
                                  content_type,
                                  payload_length,
                                  frame_count,
                                  self.link_from(arg, pk, multi_branching, seq),
                                  seq
        )}
>>>>>>> 81bc2582
}

// ed25519 public key size in bytes
pub const APPINST_SIZE: usize = 32;

/// Application instance identifier.
/// Currently, 81-byte string stored in `address` transaction field.
#[derive(Clone)]
pub struct AppInst {
    pub(crate) id: NBytes,
}

impl FromStr for AppInst {
    type Err = ();
    fn from_str(s: &str) -> Result<Self, ()> {
        // TODO: format for `s`: Bech32 (https://github.com/rust-bitcoin/rust-bech32)
        // currently lowercase hex
        hex::decode(s).map_or(Err(()), |x| Ok(AppInst { id: NBytes(x) }))
    }
}

impl fmt::Debug for AppInst {
    fn fmt(&self, f: &mut fmt::Formatter<'_>) -> fmt::Result {
        write!(f, "{:?}", self.id)
    }
}

impl fmt::Display for AppInst {
    fn fmt(&self, f: &mut fmt::Formatter<'_>) -> fmt::Result {
        write!(f, "{}", hex::encode(&self.id.0))
    }
}

impl PartialEq for AppInst {
    fn eq(&self, other: &Self) -> bool {
        self.id == other.id
    }
}
impl Eq for AppInst {}

impl AppInst {
    pub fn tbits(&self) -> &Vec<u8> {
        &self.id.0
    }
}

impl AsRef<Vec<u8>> for AppInst {
    fn as_ref(&self) -> &Vec<u8> {
        &self.id.0
    }
}

impl Default for AppInst {
    fn default() -> Self {
        Self {
            id: NBytes(vec![0; APPINST_SIZE]),
        }
    }
}

// impl ToString for AppInst
// {
// fn to_string(&self) -> String {
// self.id.to_string()
// }
// }

impl hash::Hash for AppInst {
    fn hash<H: hash::Hasher>(&self, state: &mut H) {
        self.id.hash(state);
    }
}

/// (appinst+msgid) is (address+tag) in terms of IOTA transaction which are stored
/// externally of message body, ie. in transaction header fields.
/// Thus the trait implemntation absorbs appinst+msgid as `external`.
impl<F> AbsorbExternalFallback<F> for TangleAddress
where
    F: PRP,
{
    fn sizeof_absorb_external(&self, ctx: &mut sizeof::Context<F>) -> Result<()> {
        ctx.absorb(External(&self.appinst.id))?
            .absorb(External(&self.msgid.id))?;
        Ok(())
    }
    fn wrap_absorb_external<OS: io::OStream>(&self, ctx: &mut wrap::Context<F, OS>) -> Result<()> {
        ctx.absorb(External(&self.appinst.id))?
            .absorb(External(&self.msgid.id))?;
        Ok(())
    }
    fn unwrap_absorb_external<IS: io::IStream>(&self, ctx: &mut unwrap::Context<F, IS>) -> Result<()> {
        ctx.absorb(External(&self.appinst.id))?
            .absorb(External(&self.msgid.id))?;
        Ok(())
    }
}

pub const MSGID_SIZE: usize = 12;

/// Message identifier unique within application instance.
/// Currently, 27-byte string stored in `tag` transaction field.
#[derive(Clone)]
pub struct MsgId {
    // TODO: change to [u8; MSGID_SIZE],
    pub(crate) id: NBytes,
}

impl FromStr for MsgId {
    type Err = ();
    fn from_str(s: &str) -> Result<Self, ()> {
        // TODO: format for `s`: Bech32 (https://github.com/rust-bitcoin/rust-bech32)
        // currently lowercase hex
        hex::decode(s).map_or(Err(()), |x| Ok(MsgId { id: NBytes(x) }))
    }
}

impl From<NBytes> for MsgId {
    fn from(b: NBytes) -> Self {
        Self { id: b }
    }
}

impl fmt::Debug for MsgId {
    fn fmt(&self, f: &mut fmt::Formatter<'_>) -> fmt::Result {
        write!(f, "{:?}", self.id)
    }
}

impl fmt::Display for MsgId {
    fn fmt(&self, f: &mut fmt::Formatter<'_>) -> fmt::Result {
        write!(f, "{}", hex::encode(&self.id.0))
    }
}

impl PartialEq for MsgId {
    fn eq(&self, other: &Self) -> bool {
        self.id == other.id
    }
}
impl Eq for MsgId {}

impl MsgId {
    pub fn tbits(&self) -> &Vec<u8> {
        &self.id.0
    }
}

impl AsRef<Vec<u8>> for MsgId {
    fn as_ref(&self) -> &Vec<u8> {
        &self.id.0
    }
}

impl Default for MsgId {
    fn default() -> Self {
        Self {
            id: NBytes(vec![0; MSGID_SIZE]),
        }
    }
}

// impl ToString for MsgId
// {
// fn to_string(&self) -> String {
// self.id.to_string()
// }
// }

impl hash::Hash for MsgId {
    fn hash<H: hash::Hasher>(&self, state: &mut H) {
        self.id.hash(state);
    }
}

/// Msgid is used for joinable links which in the binary stream are simply
/// encoded (`skip`ped).
impl<F> SkipFallback<F> for MsgId {
    fn sizeof_skip(&self, ctx: &mut sizeof::Context<F>) -> Result<()> {
        ctx.skip(&self.id)?;
        Ok(())
    }
    fn wrap_skip<OS: io::OStream>(&self, ctx: &mut wrap::Context<F, OS>) -> Result<()> {
        ctx.skip(&self.id)?;
        Ok(())
    }
    fn unwrap_skip<IS: io::IStream>(&mut self, ctx: &mut unwrap::Context<F, IS>) -> Result<()> {
        ctx.skip(&mut self.id)?;
        Ok(())
    }
}

#[cfg(all(feature = "tangle", feature = "async"))]
pub mod client;<|MERGE_RESOLUTION|>--- conflicted
+++ resolved
@@ -23,7 +23,7 @@
 use crate::message::*;
 
 /// Number of bytes to be placed in each transaction (Maximum HDF Payload Count)
-pub const PAYLOAD_BYTES: usize = 1100;
+pub const PAYLOAD_BYTES: usize = 1090;
 
 pub struct TangleMessage<F> {
     /// Encapsulated binary encoded message.
@@ -190,35 +190,15 @@
 
     fn header_from(
         &mut self,
-<<<<<<< HEAD
         arg: &(Vec<u8>, x25519::PublicKey, usize),
         flags: u8,
-        content_type: &str,
-    ) -> header::Header<TangleAddress> {
-        header::Header::new_with_type(
-            self.link_from(arg),
-            flags,
-            content_type,
-        )
-    }
-=======
-        arg: &Vec<u8>,
-        pk: x25519::PublicKey,
-        seq: usize,
         content_type: Uint8,
-        encoding: &Vec<u8>,
-        payload_length: usize,
-        frame_count: usize,
-        multi_branching: u8,
     ) -> hdf::HDF<TangleAddress> {
-        hdf::HDF::new_with_fields(encoding,
+        hdf::HDF::new_with_fields(self.link_from(arg),
                                   content_type,
                                   payload_length,
-                                  frame_count,
-                                  self.link_from(arg, pk, multi_branching, seq),
                                   seq
         )}
->>>>>>> 81bc2582
 }
 
 impl<F> LinkGenerator<TangleAddress, (MsgId, x25519::PublicKey, usize)> for DefaultTangleLinkGenerator<F>
@@ -232,37 +212,17 @@
             msgid: self.gen_msgid(msgid, pk, *seq),
         }
     }
-<<<<<<< HEAD
     fn header_from(
         &mut self,
         arg: &(MsgId, x25519::PublicKey, usize),
         flags: u8,
-        content_type: &str,
-    ) -> header::Header<TangleAddress> {
-        header::Header::new_with_type(
-            self.link_from(arg),
-            flags,
-            content_type,
-        )
-    }
-=======
-    fn header_from(&mut self, arg: &MsgId,
-                   pk: x25519::PublicKey,
-                   seq: usize,
-                   content_type: Uint8,
-                   encoding: &Vec<u8>,
-                   payload_length: usize,
-                   frame_count: usize,
-                   multi_branching: u8,
+        content_type: Uint8,
     ) -> hdf::HDF<TangleAddress> {
-        hdf::HDF::new_with_fields(encoding,
+        hdf::HDF::new_with_fields(self.link_from(arg),
                                   content_type,
                                   payload_length,
-                                  frame_count,
-                                  self.link_from(arg, pk, multi_branching, seq),
                                   seq
         )}
->>>>>>> 81bc2582
 }
 
 // ed25519 public key size in bytes
