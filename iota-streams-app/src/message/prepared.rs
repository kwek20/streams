use anyhow::{
    ensure,
    Result,
};
use core::cell::Ref;

use super::*;
use iota_streams_core::sponge::prp::PRP;
use iota_streams_ddml::types::*;

/// Message context prepared for wrapping.
pub struct PreparedMessage<'a, F, Link, Store: 'a, Content> {
    store: Ref<'a, Store>,
<<<<<<< HEAD
    pub header: Header<Link>,
    pub content: Content,
    _phantom: core::marker::PhantomData<F>,
=======
    pub header: HDF<Link>,
    pub content: PCF<Content>,
    _phantom: std::marker::PhantomData<F>,
>>>>>>> 81bc2582
}

impl<'a, F, Link, Store: 'a, Content> PreparedMessage<'a, F, Link, Store, Content>
where
    Content: ContentWrap<F, Store>,
{
    pub fn new(store: Ref<'a, Store>, header: HDF<Link>, content: Content) -> Self {
        let content = pcf::PCF::new(FINAL_PCF_ID, 1, content);

        Self {
            store,
            header,
            content,
            _phantom: core::marker::PhantomData,
        }
    }
}

impl<'a, F, Link, Store, Content> PreparedMessage<'a, F, Link, Store, Content>
where
    F: PRP,
{
    pub fn wrap(&self) -> Result<WrappedMessage<F, Link>>
    where
        Link: HasLink + AbsorbExternalFallback<F> + Clone,
        <Link as HasLink>::Rel: Eq + SkipFallback<F>,
        Store: 'a + LinkStore<F, <Link as HasLink>::Rel>,
        HDF<Link>: ContentWrap<F, Store>,
        Content: ContentWrap<F, Store>,
    {
        let buf_size = {
            let mut ctx = sizeof::Context::<F>::new();
            self.header.sizeof(&mut ctx)?;
            self.content.sizeof(&mut ctx)?;
            ctx.get_size()
        };

        let mut buf = vec![0; buf_size];

        let spongos = {
            let mut ctx = wrap::Context::new(&mut buf[..]);
            self.header.wrap(&*self.store, &mut ctx)?;
            self.content.wrap(&*self.store, &mut ctx)?;
            ensure!(ctx.stream.is_empty(), "OStream has not been exhausted.");

            ctx.spongos
        };

        Ok(WrappedMessage {
            spongos: spongos,
            message: BinaryMessage {
                link: self.header.link.clone(),
                body: buf,
<<<<<<< HEAD
                flags: self.header.flags.0,
                _phantom: core::marker::PhantomData,
=======
                _phantom: std::marker::PhantomData,
>>>>>>> 81bc2582
            },
        })
    }
}<|MERGE_RESOLUTION|>--- conflicted
+++ resolved
@@ -11,15 +11,9 @@
 /// Message context prepared for wrapping.
 pub struct PreparedMessage<'a, F, Link, Store: 'a, Content> {
     store: Ref<'a, Store>,
-<<<<<<< HEAD
-    pub header: Header<Link>,
-    pub content: Content,
-    _phantom: core::marker::PhantomData<F>,
-=======
     pub header: HDF<Link>,
     pub content: PCF<Content>,
     _phantom: std::marker::PhantomData<F>,
->>>>>>> 81bc2582
 }
 
 impl<'a, F, Link, Store: 'a, Content> PreparedMessage<'a, F, Link, Store, Content>
@@ -73,12 +67,8 @@
             message: BinaryMessage {
                 link: self.header.link.clone(),
                 body: buf,
-<<<<<<< HEAD
                 flags: self.header.flags.0,
                 _phantom: core::marker::PhantomData,
-=======
-                _phantom: std::marker::PhantomData,
->>>>>>> 81bc2582
             },
         })
     }
